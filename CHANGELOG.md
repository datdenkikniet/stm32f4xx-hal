# Change Log

All notable changes to this project will be documented in this file.

The format is based on [Keep a Changelog](http://keepachangelog.com/)
and this project adheres to [Semantic Versioning](http://semver.org/).

## [Unreleased]

### Changed

- [breaking-change] Updated synopsys-usb-otg dependency to v0.2.0.
- Cleanups to the Sdio driver, some hw independent functionality moved to the new sdio-host library.
- [breaking-change] Sdio is disabled by default, enable with the `sdio` feature flag.
- Move SDIO card power handling to its own function.
- [breaking-change] Add a 2 ms delay after changing SDIO card power setting.
- [breaking-change] Changed sdio::{read, write}_block buf argument to &[u8; 512].
- Voltage regulator overdrive is enabled where supported and required for selected HCLK.
- I2C driver updated to detect and clear all error condition flags.
- Allow for skipping an ongoing DMA transfer if not using double buffering.
- Change DMA traits to `embedded-dma`.
- Use bitbanding during clock enabling and peripheral reset to avoid data races.
- Add missing `Write` implementation for `Serial` and implemented better error handling.
- [breaking-change] ADC2 and ADC3 no longer allow access to VREF, VBAT, or the internal
  temperature measurement (ADC2 and ADC3 do not have an internal connection for these channels)
- Improved Serial baudrate calculation to be correct for higher baudrates or lower PCLKs
- Added `SysCfg` wrapper to enforce clock enable for `SYSCFG`
- [breaking-change] gpio::ExtiPin now uses `SysCfg` wrapper instead of `SYSCFG`
- Change `WriteBuffer + 'static` to `StaticWriteBuffer`in the DMA module.
<<<<<<< HEAD
- Implement generics on the serial module.
=======
- Fixed a race condition where SPI writes could get stuck in an error state forever (PR #269).
>>>>>>> f4598baa

### Added

- Reexport PAC as `pac` for consistency with other crates, consider `stm32` virtually deprecated
- Added external interrupt (EXTI) support for output pins
- Added `check_interrupt` method for GPIO pins
- Basic support for DAC
- Add initial DMA support
- Allow specification of ADC reference voltage in ADC configuraton structure
- Added support for hardware-based CRC32 functionality
- Add `MonoTimer` and `Instant` structs for basic time measurement.
- Added support for I2S and SAI clocks
- Added support for canbus with the bxcan crate (0.4.0).
- Added a `freeze_unchecked` method [#231]
- Added support for the Real Time Clock (RTC)
- Added option to bypass the HSE oscillator and use a clock input [#263]
- Added support for CAN on additional models: STM32F412, STM32F413, STM32F415,
  STM32F417, STM32F423, STM32F427, STM32F429, STM32F437, STM32F439, STM32F469,
  and STM32F479 [#262]

[#231]: https://github.com/stm32-rs/stm32f4xx-hal/pull/231
[#262]: https://github.com/stm32-rs/stm32f4xx-hal/pull/262
[#263]: https://github.com/stm32-rs/stm32f4xx-hal/pull/263

### Fixed

- Stability fixes related to SD card write
- Fixed issue where timer generated a spurious interrupt after start
- Allow implementations for DMASet from outside the crate [#237]
- DMA: Make it possible to create the wrapper types for the timers [#237]
- DMA: Fix some `compiler_fences` [#237]
- DMA: Fix docs [#237]
- RCC for F412, F413, F423, F446: Add missing configuration of PLLI2SCFGR.PLLI2SN [#261]

[#237]: https://github.com/stm32-rs/stm32f4xx-hal/pull/237
[#261]: https://github.com/stm32-rs/stm32f4xx-hal/pull/261

## [v0.8.3] - 2020-06-12

### Fixed

- Make sure that I2C writes are concluded with a STOP condition

## [v0.8.2] - 2020-05-29

### Added

- Added sdio driver
- Allow specifying the desired SDIO bus speed during initialization

## [v0.8.1] - 2020-05-10

### Added

- Implement `timer::Cancel` trait for `Timer<TIM>`.
- Added DWT cycle counter based delay and stopwatch, including an example.

## [v0.8.0] - 2020-04-30

### Changed

- [breaking-change] Updated stm32f4 dependency to v0.11.
- Wait 16 cycles after setting prescalers for some clock domains to follow manual.
- Fixed `TIM9` `pclk` and `ppre`.

### Added

- Implement `timer::Cancel` trait for `Timer<SYST>`.
- Added PWM support and example.

## [v0.7.0] - 2020-03-07

### Changed

- Added more type states for open drain AF modes so we can prevent (potential fatal) I2C misuse
- [breaking-change] Updated stm32f4 dependency to v0.10.0.

### Added

- Added examples in the examples folder.
- Added USB driver.
- PLL48Clk configuration.
- Added bit-banding implementation.
- Added support for RNG peripheral and rand_core, and an example that uses it.

## [v0.6.0] - 2019-10-19

### Changed

- [breaking-change] Updated embedded-hal dependency to v0.2.3 and switched
  to digtial::v2 traits.

### Added

- Implemented `Qei` trait
- Implemented `clear_interrupt()` method for TIM timers

## [v0.5.0] - 2019-04-27

### Changed

- [breaking-change] Updated stm32f4 dependency to v0.7.0.
- Replace macro by generic impl over spi1::RegisterBlock in SPI.

### Fixed

- Properly terminate I2C read with a NACK then a STOP.

## [v0.4.0] - 2019-04-12

### Added

- API to enable and disable SPI interrupts

- Hal ADC supporting one-shot and sequence conversion of regular channels.

- Implement IndependentWatchdog for the IWDG peripheral

- Implement reading the device electronic signature from flash

### Changed

- [breaking-change] Updated cortex-m dependency to v0.6.0.

## [v0.3.0] - 2019-01-14

### Added

- Support ToggleableOutputPin trait in GPIO to allow using toggle().

- Possibility to configure GPIO pins into analog input mode.

- Possibility to configure GPIO pins to generate external interrupts.

- Support NoTx and NoRx in Serial to allow setting up a Rx only or Tx only port.

- Support for stm32f405, stm32f410, stm32f413, stm32f415, stm32f417, stm32f423,
  stm32f427, stm32f437, stm32f439, stm32f446, stm32f469 and stm32f479.

- Support for I2C2 and I2C3 in addition to I2C1.

- Read and Write implementations for Serial.

### Changed

- More versatile RCC clocks configuration.

- Allow using any pair of Pins for I2C rather than only a few hardcoded ones.

- Allow using any pair of Pins for Serial rather than only a few hardcoded ones.

- [breaking-change] Updated stm32f4 dependency to v0.6.0.

### Fixed

- Serial baud rate divisor fractional overflow.

## [v0.2.8] - 2018-12-16

### Fixed

- Documentation generation.

## [v0.2.7] - 2018-12-16

### Changed

- Switched to Rust 2018 edition.

## [v0.2.6] - 2018-12-06

### Added

- Support for GPIOH PH0 and PH1 on stm32f401.

- Support for serial port Idle interrupt.

- Basic `memory.x` linker script and default linking options.

### Changed

- Changed repository URL.

### Fixed

- I2C clock setting.

- GPIO `set_open_drain` is now setting the `otyper` register correctly.

## [v0.2.5] - 2018-11-17

### Added

- Support for stm32f411.

- Spi trait implementation.

### Changed

- Updated stm32f4 dependency to v0.4.0.

- Simplified and improved RCC parameters selection.

## [v0.2.4] - 2018-11-05

### Added

- Support for Serial interrupt enable and disable.

### Changed

- Made the `rt` feature of stm32f4 optionnal.

### Fixed

- Avoid overwritting the cache bits in `flash.acr`.

## [v0.2.3] - 2018-11-04

### Added

- Support for stm32f412.

- Gpio InputPin implementation for output pins to allow reading current
  value of open drain output pins.

- Timer trait implementation.

### Changed

- No default features selected for the stm32f4 crate. User must specify its
  specific device.

## [v0.2.2] - 2018-10-27

### Added

- Gpio `set_speed`.

## [v0.2.1] - 2018-10-13

### Fixed

- Removed unnecessary feature gates.

## [v0.2.0] - 2018-10-11

### Added

- Support for stm32f401.

- [breaking-change]. Support for setting serial port word length, parity and
  stop bits.

### Changed

- Support longuer Delay without asserting.

## v0.1.0 - 2018-10-02

### Added

- Support for stm32f407 and stm32f429.

[Unreleased]: https://github.com/stm32-rs/stm32f4xx-hal/compare/v0.8.3...HEAD
[v0.8.3]: https://github.com/stm32-rs/stm32f4xx-hal/compare/v0.8.2...v0.8.3
[v0.8.2]: https://github.com/stm32-rs/stm32f4xx-hal/compare/v0.8.1...v0.8.2
[v0.8.1]: https://github.com/stm32-rs/stm32f4xx-hal/compare/v0.8.0...v0.8.1
[v0.8.0]: https://github.com/stm32-rs/stm32f4xx-hal/compare/v0.7.0...v0.8.0
[v0.7.0]: https://github.com/stm32-rs/stm32f4xx-hal/compare/v0.6.0...v0.7.0
[v0.6.0]: https://github.com/stm32-rs/stm32f4xx-hal/compare/v0.5.0...v0.6.0
[v0.5.0]: https://github.com/stm32-rs/stm32f4xx-hal/compare/v0.4.0...v0.5.0
[v0.4.0]: https://github.com/stm32-rs/stm32f4xx-hal/compare/v0.3.0...v0.4.0
[v0.3.0]: https://github.com/stm32-rs/stm32f4xx-hal/compare/v0.2.8...v0.3.0
[v0.2.8]: https://github.com/stm32-rs/stm32f4xx-hal/compare/v0.2.7...v0.2.8
[v0.2.7]: https://github.com/stm32-rs/stm32f4xx-hal/compare/v0.2.6...v0.2.7
[v0.2.6]: https://github.com/stm32-rs/stm32f4xx-hal/compare/v0.2.5...v0.2.6
[v0.2.5]: https://github.com/stm32-rs/stm32f4xx-hal/compare/v0.2.4...v0.2.5
[v0.2.4]: https://github.com/stm32-rs/stm32f4xx-hal/compare/v0.2.3...v0.2.4
[v0.2.3]: https://github.com/stm32-rs/stm32f4xx-hal/compare/v0.2.2...v0.2.3
[v0.2.2]: https://github.com/stm32-rs/stm32f4xx-hal/compare/v0.2.1...v0.2.2
[v0.2.1]: https://github.com/stm32-rs/stm32f4xx-hal/compare/v0.2.0...v0.2.1
[v0.2.0]: https://github.com/stm32-rs/stm32f4xx-hal/compare/v0.1.0...v0.2.0<|MERGE_RESOLUTION|>--- conflicted
+++ resolved
@@ -27,11 +27,8 @@
 - Added `SysCfg` wrapper to enforce clock enable for `SYSCFG`
 - [breaking-change] gpio::ExtiPin now uses `SysCfg` wrapper instead of `SYSCFG`
 - Change `WriteBuffer + 'static` to `StaticWriteBuffer`in the DMA module.
-<<<<<<< HEAD
+- Fixed a race condition where SPI writes could get stuck in an error state forever (PR #269).
 - Implement generics on the serial module.
-=======
-- Fixed a race condition where SPI writes could get stuck in an error state forever (PR #269).
->>>>>>> f4598baa
 
 ### Added
 
